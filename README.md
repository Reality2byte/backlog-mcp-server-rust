--- conflicted
+++ resolved
@@ -1,4 +1,3 @@
-<<<<<<< HEAD
 # Backlog MCP Server (`mcp-backlog-server`)
 
 `mcp-backlog-server` is a Model Context Protocol (MCP) server for interacting with the Backlog API.
@@ -33,25 +32,6 @@
 ### Gemini CLI
 
 `~/.gemini/settings.json`:
-=======
-# Backlog API Client (Rust)
-
-Rust client library, command-line interface (CLI), and Model Context Protocol (MCP) server for the Backlog API.
-
-## Features
-
-- **Type Safety**: Strongly-typed identifiers and domain-specific enums
-- **API Coverage**: 80+ API endpoints across 8 domain modules
-- **Custom Field Support**: Type-safe implementation for all Backlog custom field types
-- **File Downloads**: Format detection (Image/Text/Raw) for file operations
-- **Write Operations**: Create, update, and delete operations with feature flags
-- **MCP Integration**: Model Context Protocol server with custom field transformation
-- **CLI Tool**: Command-line interface with custom field support
-- **Test Coverage**: 250+ tests
-
-## Project Structure
-
->>>>>>> f6d727be
 ```
 
 {
@@ -70,7 +50,6 @@
 }
 ```
 
-<<<<<<< HEAD
 Note: Domain name must be: `backlog.com`, `backlog.jp` or `backlogtool.com`
 
 ## Available Tools
@@ -161,102 +140,13 @@
 - Character composition analysis (graphic, whitespace, and valid UTF-8 characters)
 
 ## How to Build
-=======
-### Applications
-
-#### CLI (`cli`)
-Command-line interface for Backlog API operations. The `blg` binary provides access to Backlog from the terminal.
-
-#### MCP Server (`backlog-mcp-server`)
-Model Context Protocol server that exposes Backlog API functionalities as tools with unified file download capabilities.
-
-### Internal Libraries (`crates`)
-
-#### Main Library
-- **`backlog-api-client`**: Primary library crate that aggregates all API modules and provides a unified client interface.
-
-#### Core Libraries
-- **`backlog-core`**: Fundamental data structures, newtype identifiers (e.g., `ProjectId`, `IssueKey`, `SharedFileId`), and shared enums (`FileType`, etc.).
-- **`backlog-api-core`**: Core utilities shared across API client modules, such as common error types and result aliases.
-- **`backlog-domain-models`**: Shared domain models (e.g., `Priority`, `Resolution`, `Status`, `Category`, `IssueType`, `Milestone`).
-- **`client`**: Foundational crate providing a generic HTTP client wrapper (around `reqwest`) and shared test utilities.
-- **`backlog-api-macros`**: Procedural macros for API parameter serialization
-
-#### API Domain Modules
-- **`backlog-document`**: Document API endpoints (4 endpoints) - document tree navigation and attachment downloads.
-- **`backlog-file`**: Shared File API endpoints (2 endpoints) - project file management with type-safe directory/file distinction.
-- **`backlog-git`**: Git repository and Pull Request API endpoints (16 endpoints) - Git workflow including PR management.
-- **`backlog-issue`**: Issue management API endpoints (14 endpoints) - issue lifecycle and shared file linking.
-- **`backlog-project`**: Project management API endpoints (22 endpoints) - covers categories, statuses, versions, issue types.
-- **`backlog-space`**: Space API endpoints (2 endpoints) - space information.
-- **`backlog-user`**: User management API endpoints (4 endpoints) - user information and icons.
-- **`backlog-wiki`**: Wiki API endpoints (8 endpoints) - wiki pages with CRUD operations, attachment management, and file attachment capabilities.
-
-## Feature Flags
-
-### API Module Features
-- **`issue`**: Issue API support (comments, attachments, custom fields)
-- **`project`**: Project API support (categories, statuses, milestones, custom fields)
-- **`space`**: Space API support
-- **`user`**: User API support
-- **`document`**: Document API support
-- **`wiki`**: Wiki API support (full CRUD operations)
-- **`git`**: Git repository and Pull Request API support
-- **`file`**: Shared File API support
-
-### Writable Features
-By default, only read operations are enabled. To enable write operations (create, update, delete), use the corresponding `*_writable` features:
-- **`issue_writable`**: Write operations for issues (add, update, delete issues and comments, link shared files)
-- **`project_writable`**: Write operations for projects (add, update, delete categories, statuses, versions, issue types)
-- **`git_writable`**: Write operations for Git/PR (add, update pull requests and comments, delete attachments)
-- **`wiki_writable`**: Write operations for wikis (update wiki pages with name, content, and email notifications)
-- **`space_writable`**: Write operations for space (planned feature)
-- **`user_writable`**: Write operations for users (planned feature)
-- **`all_writable`**: All write operations
-
-### Additional Features
-- **`schemars`**: JSON Schema generation support (for MCP server)
-
-## API Implementation Status
-
-### Coverage
-The project implements **78+ API endpoints** across 8 domain modules:
-
-| Domain | Endpoints | Read Ops | Write Ops | Coverage |
-|--------|-----------|----------|-----------|----------|
-| **Project** | 23 | ✅ Complete | ✅ Full CRUD | 🟢 Extensive |
-| **Issue** | 21 | ✅ Complete | ✅ Full CRUD + Custom Fields | 🟢 Complete |
-| **Git/PR** | 15 | ✅ Complete | ✅ Full CRUD | 🟢 Complete |
-| **Wiki** | 15 | ✅ Complete | ✅ Full CRUD | 🟢 Complete |
-| **Document** | 4 | ✅ Complete | (Read-only API) | 🟢 Complete |
-| **User** | 4 | ✅ Complete | ❌ Planned | 🟡 Read-only |
-| **File** | 2 | ✅ Complete | (Read-only API) | 🟢 Complete |
-| **Space** | 3 | ✅ Complete | ✅ Attachment upload | 🟡 Limited |
-
-### Capabilities
-- **Custom Field System**: Type-safe handling of all Backlog custom field types with AI-friendly transformation
-- **Shared File Integration**: Issues and wikis can link to project shared files with type-safe APIs
-- **File Downloads**: Format detection (Image/Text/Raw) for file operations
-- **Form-Encoded Writes**: `application/x-www-form-urlencoded` handling with ToFormParams macro
-- **Access Control**: Project-level access control in MCP server via environment variables
-- **Date Range Filtering**: Date-based filtering for issue lists
-- **Error Handling**: Consistent error types across all domains
-
-### Example Usage
->>>>>>> f6d727be
 
 ```bash
 # Default build (includes all writable features)
 cargo build --package mcp-backlog-server
 ```
 
-<<<<<<< HEAD
 ### Feature Flags
-=======
-### Custom Fields
-
-Custom field support for issues:
->>>>>>> f6d727be
 
 The MCP server supports multiple feature flags to enable different write operations:
 
@@ -278,7 +168,6 @@
 # Read-only mode (no write operations)
 cargo build --package mcp-backlog-server --no-default-features
 
-<<<<<<< HEAD
 # Selective features
 cargo build --package mcp-backlog-server --features issue_writable
 cargo build --package mcp-backlog-server --features "issue_writable,git_writable"
@@ -307,24 +196,4 @@
 BACKLOG_BASE_URL="https://your-space.backlog.com" \
 BACKLOG_API_KEY="your_backlog_api_key" \
 cargo run --package mcp-backlog-server
-```
-=======
-## Requirements
-
-- **Rust**: MSRV (Minimum Supported Rust Version) is **1.85.0**
-  - Uses Rust 2024 edition features
-  - Required for async/await, procedural macros, and other modern Rust features
-
-## Building and Testing
-
-To build all crates and run tests, use the standard Cargo commands from the workspace root:
-
-```bash
-cargo check --all-targets --all-features
-cargo test --all-features --all-targets
-cargo clippy --all-features --all-targets -- -D warnings
-cargo fmt --all
-```
-
-For specific instructions on building and running the `blg` CLI or the MCP server, refer to the README files within their respective directories (`cli/README.md` and `backlog-mcp-server/README.md`).
->>>>>>> f6d727be
+```
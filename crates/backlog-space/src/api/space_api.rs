--- conflicted
+++ resolved
@@ -2,13 +2,9 @@
 use client::Client;
 
 use crate::api::{
-<<<<<<< HEAD
     GetLicenceParams, GetLicenceResponse, GetSpaceDiskUsageParams, GetSpaceDiskUsageResponse,
-    GetSpaceLogoParams, GetSpaceLogoResponse, GetSpaceParams, GetSpaceResponse,
-=======
     GetSpaceLogoParams, GetSpaceLogoResponse, GetSpaceNotificationParams,
     GetSpaceNotificationResponse, GetSpaceParams, GetSpaceResponse,
->>>>>>> f6d727be
 };
 #[cfg(feature = "writable")]
 use crate::api::{
@@ -35,7 +31,6 @@
         self.0.download_file(params).await
     }
 
-<<<<<<< HEAD
     /// Get space disk usage
     /// Corresponds to `GET /api/v2/space/diskUsage`.
     pub async fn get_space_disk_usage(
@@ -48,7 +43,9 @@
     /// Get licence information
     /// Corresponds to `GET /api/v2/space/licence`.
     pub async fn get_licence(&self, params: GetLicenceParams) -> Result<GetLicenceResponse> {
-=======
+        self.0.execute(params).await
+    }
+
     /// Get space notification
     /// Corresponds to `GET /api/v2/space/notification`.
     pub async fn get_space_notification(
@@ -65,7 +62,6 @@
         &self,
         params: UpdateSpaceNotificationParams,
     ) -> Result<UpdateSpaceNotificationResponse> {
->>>>>>> f6d727be
         self.0.execute(params).await
     }
 

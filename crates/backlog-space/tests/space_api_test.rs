--- conflicted
+++ resolved
@@ -1,13 +1,10 @@
 mod common;
 
-<<<<<<< HEAD
 use backlog_core::identifier::Identifier;
 use backlog_space::api::{
-    GetLicenceParams, GetSpaceDiskUsageParams, GetSpaceLogoParams, GetSpaceParams,
+    GetLicenceParams, GetSpaceDiskUsageParams, GetSpaceLogoParams, GetSpaceNotificationParams,
+    GetSpaceParams,
 };
-=======
-use backlog_space::api::{GetSpaceLogoParams, GetSpaceNotificationParams, GetSpaceParams};
->>>>>>> f6d727be
 use common::*;
 use wiremock::MockServer;
 
@@ -70,16 +67,11 @@
 }
 
 #[tokio::test]
-<<<<<<< HEAD
 async fn test_get_space_disk_usage_success() {
-=======
-async fn test_get_space_notification_success() {
->>>>>>> f6d727be
-    let server = MockServer::start().await;
-    let space_api = setup_space_api(&server).await;
-
-    let mock_response = serde_json::json!({
-<<<<<<< HEAD
+    let server = MockServer::start().await;
+    let space_api = setup_space_api(&server).await;
+
+    let mock_response = serde_json::json!({
         "capacity": 10737418240i64, // 10GB
         "issue": 1073741824i64, // 1GB
         "wiki": 536870912i64, // 512MB
@@ -113,20 +105,11 @@
 
     Mock::given(method("GET"))
         .and(path("/api/v2/space/diskUsage"))
-=======
-        "content": "This is a space notification",
-        "updated": "2024-01-15T10:30:00Z"
-    });
-
-    Mock::given(method("GET"))
-        .and(path("/api/v2/space/notification"))
->>>>>>> f6d727be
-        .respond_with(ResponseTemplate::new(200).set_body_json(&mock_response))
-        .mount(&server)
-        .await;
-
-    let result = space_api
-<<<<<<< HEAD
+        .respond_with(ResponseTemplate::new(200).set_body_json(&mock_response))
+        .mount(&server)
+        .await;
+
+    let result = space_api
         .get_space_disk_usage(GetSpaceDiskUsageParams::new())
         .await;
     assert!(result.is_ok());
@@ -139,8 +122,22 @@
 }
 
 #[tokio::test]
-async fn test_get_space_disk_usage_forbidden() {
-=======
+async fn test_get_space_notification_success() {
+    let server = MockServer::start().await;
+    let space_api = setup_space_api(&server).await;
+
+    let mock_response = serde_json::json!({
+        "content": "This is a space notification",
+        "updated": "2024-01-15T10:30:00Z"
+    });
+
+    Mock::given(method("GET"))
+        .and(path("/api/v2/space/notification"))
+        .respond_with(ResponseTemplate::new(200).set_body_json(&mock_response))
+        .mount(&server)
+        .await;
+
+    let result = space_api
         .get_space_notification(GetSpaceNotificationParams::new())
         .await;
     assert!(result.is_ok());
@@ -153,39 +150,55 @@
 }
 
 #[tokio::test]
-async fn test_get_space_notification_error() {
->>>>>>> f6d727be
+async fn test_get_space_disk_usage_forbidden() {
     let server = MockServer::start().await;
     let space_api = setup_space_api(&server).await;
 
     let error_response = serde_json::json!({
         "errors": [
             {
-<<<<<<< HEAD
                 "message": "Administrator permissions required",
                 "code": 11,
-=======
+                "moreInfo": ""
+            }
+        ]
+    });
+
+    Mock::given(method("GET"))
+        .and(path("/api/v2/space/diskUsage"))
+        .respond_with(ResponseTemplate::new(403).set_body_json(&error_response))
+        .mount(&server)
+        .await;
+
+    let result = space_api
+        .get_space_disk_usage(GetSpaceDiskUsageParams::new())
+        .await;
+    assert!(result.is_err());
+}
+
+#[tokio::test]
+async fn test_get_space_notification_error() {
+    let server = MockServer::start().await;
+    let space_api = setup_space_api(&server).await;
+
+    let error_response = serde_json::json!({
+        "errors": [
+            {
                 "message": "No permission to access this resource",
                 "code": 3,
->>>>>>> f6d727be
                 "moreInfo": ""
             }
         ]
     });
 
     Mock::given(method("GET"))
-<<<<<<< HEAD
-        .and(path("/api/v2/space/diskUsage"))
-=======
         .and(path("/api/v2/space/notification"))
->>>>>>> f6d727be
         .respond_with(ResponseTemplate::new(403).set_body_json(&error_response))
         .mount(&server)
         .await;
 
     let result = space_api
-<<<<<<< HEAD
-        .get_space_disk_usage(GetSpaceDiskUsageParams::new())
+        .get_space_notification(GetSpaceNotificationParams::new())
         .await;
     assert!(result.is_err());
 }
@@ -366,9 +379,4 @@
 
     let result = space_api.get_licence(GetLicenceParams::new()).await;
     assert!(result.is_err());
-=======
-        .get_space_notification(GetSpaceNotificationParams::new())
-        .await;
-    assert!(result.is_err());
->>>>>>> f6d727be
 }
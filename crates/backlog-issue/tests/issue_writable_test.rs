#[cfg(feature = "writable")]
mod writable_tests {
    use backlog_api_core::bytes::Bytes;
    use backlog_core::identifier::{AttachmentId, CommentId, SharedFileId, UserId};
    use backlog_core::{IssueIdOrKey, IssueKey, Language, Role, User};
    use backlog_issue::api::IssueApi;
    use backlog_issue::models::{Attachment, Comment, FileContent, SharedFile};
    use backlog_issue::{
<<<<<<< HEAD
        AddCommentParamsBuilder, DeleteAttachmentParams, DeleteCommentParams,
        GetAttachmentFileParams, LinkSharedFilesToIssueParamsBuilder, UpdateCommentParams,
=======
        AddCommentParamsBuilder, DeleteCommentParams, GetAttachmentFileParams,
        LinkSharedFilesToIssueParamsBuilder, UnlinkSharedFileParams, UpdateCommentParams,
>>>>>>> 16a21c36
    };
    use chrono::{TimeZone, Utc};
    use client::test_utils::setup_client;
    use wiremock::matchers::{method, path};
    use wiremock::{Mock, MockServer, ResponseTemplate};

    fn create_mock_user(id: u32, name: &str) -> User {
        User {
            id: UserId::new(id),
            user_id: Some(name.to_string()),
            name: name.to_string(),
            role_type: Role::User,
            lang: Some(Language::Japanese),
            mail_address: format!("{}@example.com", name),
            last_login_time: Some(
                chrono::DateTime::parse_from_rfc3339("2024-01-01T00:00:00Z")
                    .unwrap()
                    .with_timezone(&Utc),
            ),
        }
    }

    fn create_mock_comment(id: u32, content: &str, user_id: u32, user_name: &str) -> Comment {
        let created_time = Utc.with_ymd_and_hms(2024, 1, 1, 12, 0, 0).unwrap();
        Comment {
            id: CommentId::new(id),
            content: Some(content.to_string()),
            change_log: vec![],
            created_user: create_mock_user(user_id, user_name),
            created: created_time,
            updated: created_time,
            stars: vec![],
            notifications: vec![],
        }
    }

    fn create_mock_comment_with_updated_time(
        id: u32,
        content: &str,
        user_id: u32,
        user_name: &str,
        updated_time: chrono::DateTime<Utc>,
    ) -> Comment {
        let created_time = Utc.with_ymd_and_hms(2024, 1, 1, 12, 0, 0).unwrap();
        Comment {
            id: CommentId::new(id),
            content: Some(content.to_string()),
            change_log: vec![],
            created_user: create_mock_user(user_id, user_name),
            created: created_time,
            updated: updated_time,
            stars: vec![],
            notifications: vec![],
        }
    }

    fn create_mock_shared_file(
        id: u32,
        dir: &str,
        name: &str,
        size: Option<u64>,
        user_id: u32,
        user_name: &str,
        created_str: &str,
    ) -> SharedFile {
        SharedFile {
            id: SharedFileId::new(id),
            dir: dir.to_string(),
            name: name.to_string(),
            created_user: create_mock_user(user_id, user_name),
            created: chrono::DateTime::parse_from_rfc3339(created_str)
                .unwrap()
                .with_timezone(&Utc),
            updated_user: None,
            updated: None,
            content: match size {
                Some(s) => FileContent::File { size: s },
                None => FileContent::Directory,
            },
        }
    }

    fn create_mock_attachment(
        id: u32,
        name: &str,
        size: u64,
        user_id: u32,
        user_name: &str,
    ) -> Attachment {
        Attachment {
            id: AttachmentId::new(id),
            name: name.to_string(),
            size,
            created_user: create_mock_user(user_id, user_name),
            created: Utc.with_ymd_and_hms(2024, 1, 1, 12, 0, 0).unwrap(),
        }
    }

    #[tokio::test]
    async fn test_add_comment_success() {
        let mock_server = MockServer::start().await;
        let client = setup_client(&mock_server).await;
        let issue_api = IssueApi::new(client);
        let issue_key = "TESTKEY-1";

        let expected_comment = create_mock_comment(1001, "This is a test comment", 101, "alice");

        Mock::given(method("POST"))
            .and(path(format!("/api/v2/issues/{}/comments", issue_key)))
            .respond_with(ResponseTemplate::new(201).set_body_json(&expected_comment))
            .mount(&mock_server)
            .await;

        let params = AddCommentParamsBuilder::default()
            .issue_id_or_key(IssueIdOrKey::Key(issue_key.parse().unwrap()))
            .content("This is a test comment")
            .build()
            .unwrap();

        let result = issue_api.add_comment(params).await;

        assert!(result.is_ok());
        let comment = result.unwrap();
        assert_eq!(comment.id, CommentId::new(1001));
        assert_eq!(comment.content, Some("This is a test comment".to_string()));
    }

    #[tokio::test]
    async fn test_add_comment_with_notifications_and_attachments() {
        let mock_server = MockServer::start().await;
        let client = setup_client(&mock_server).await;
        let issue_api = IssueApi::new(client);
        let issue_key = "TESTKEY-2";

        let expected_comment = create_mock_comment(1002, "Comment with notifications", 102, "bob");

        Mock::given(method("POST"))
            .and(path(format!("/api/v2/issues/{}/comments", issue_key)))
            .respond_with(ResponseTemplate::new(201).set_body_json(&expected_comment))
            .mount(&mock_server)
            .await;

        let params = AddCommentParamsBuilder::default()
            .issue_id_or_key(IssueIdOrKey::Key(issue_key.parse().unwrap()))
            .content("Comment with notifications")
            .notified_user_id(vec![UserId::new(123), UserId::new(456)])
            .attachment_id(vec![AttachmentId::new(789)])
            .build()
            .unwrap();

        let result = issue_api.add_comment(params).await;

        if let Err(e) = &result {
            panic!("Expected success, but got error: {:?}", e);
        }
        let comment = result.unwrap();
        assert_eq!(comment.id, CommentId::new(1002));
        assert_eq!(
            comment.content,
            Some("Comment with notifications".to_string())
        );
    }

    #[tokio::test]
    async fn test_add_comment_issue_not_found() {
        let mock_server = MockServer::start().await;
        let client = setup_client(&mock_server).await;
        let issue_api = IssueApi::new(client);
        let issue_key = "TESTKEY-404";

        Mock::given(method("POST"))
            .and(path(format!("/api/v2/issues/{}/comments", issue_key)))
            .respond_with(ResponseTemplate::new(404))
            .mount(&mock_server)
            .await;

        let params = AddCommentParamsBuilder::default()
            .issue_id_or_key(IssueIdOrKey::Key(issue_key.parse().unwrap()))
            .content("Test comment")
            .build()
            .unwrap();

        let result = issue_api.add_comment(params).await;

        assert!(result.is_err());
    }

    #[tokio::test]
    async fn test_link_shared_files_to_issue_success() {
        let mock_server = MockServer::start().await;
        let client = setup_client(&mock_server).await;
        let issue_api = IssueApi::new(client);
        let issue_key = "TESTKEY-1";

        let expected_shared_files = vec![
            create_mock_shared_file(
                123,
                "/shared",
                "document.pdf",
                Some(1024),
                101,
                "alice",
                "2023-01-01T00:00:00Z",
            ),
            create_mock_shared_file(
                456,
                "/files",
                "image.png",
                Some(2048),
                102,
                "bob",
                "2023-01-02T00:00:00Z",
            ),
        ];

        Mock::given(method("POST"))
            .and(path(format!("/api/v2/issues/{}/sharedFiles", issue_key)))
            .respond_with(ResponseTemplate::new(200).set_body_json(&expected_shared_files))
            .mount(&mock_server)
            .await;

        let params = LinkSharedFilesToIssueParamsBuilder::default()
            .issue_id_or_key(IssueIdOrKey::Key(issue_key.parse().unwrap()))
            .shared_file_ids(vec![SharedFileId::new(123), SharedFileId::new(456)])
            .build()
            .unwrap();

        let result = issue_api.link_shared_files_to_issue(params).await;

        assert!(result.is_ok());
        let shared_files = result.unwrap();
        assert_eq!(shared_files.len(), 2);
        assert_eq!(shared_files[0].id, SharedFileId::new(123));
        assert_eq!(shared_files[1].id, SharedFileId::new(456));
    }

    #[tokio::test]
    async fn test_link_shared_files_to_issue_single_file() {
        let mock_server = MockServer::start().await;
        let client = setup_client(&mock_server).await;
        let issue_api = IssueApi::new(client);
        let issue_key = "TESTKEY-2";

        let expected_shared_file = vec![create_mock_shared_file(
            789,
            "/documents",
            "report.xlsx",
            Some(4096),
            103,
            "charlie",
            "2023-01-03T00:00:00Z",
        )];

        Mock::given(method("POST"))
            .and(path(format!("/api/v2/issues/{}/sharedFiles", issue_key)))
            .respond_with(ResponseTemplate::new(200).set_body_json(&expected_shared_file))
            .mount(&mock_server)
            .await;

        let params = LinkSharedFilesToIssueParamsBuilder::default()
            .issue_id_or_key(IssueIdOrKey::Key(issue_key.parse().unwrap()))
            .shared_file_ids(vec![SharedFileId::new(789)])
            .build()
            .unwrap();

        let result = issue_api.link_shared_files_to_issue(params).await;

        assert!(result.is_ok());
        let shared_files = result.unwrap();
        assert_eq!(shared_files.len(), 1);
        assert_eq!(shared_files[0].id, SharedFileId::new(789));
        assert_eq!(shared_files[0].name, "report.xlsx");
    }

    #[tokio::test]
    async fn test_get_attachment_file_success() {
        let mock_server = MockServer::start().await;
        let client = setup_client(&mock_server).await;
        let issue_api = IssueApi::new(client);

        let issue_key_str = "TESTPROJ-1";
        let attachment_id_val: u32 = 101;
        let issue_id_or_key: IssueIdOrKey = issue_key_str.parse::<IssueKey>().unwrap().into();
        let attachment_id = AttachmentId::new(attachment_id_val);

        let expected_body_bytes = Bytes::from_static(b"sample file content");
        let expected_filename = "test_attachment.dat";
        let expected_content_type = "application/octet-stream";

        Mock::given(method("GET"))
            .and(path(format!(
                "/api/v2/issues/{}/attachments/{}",
                issue_key_str, attachment_id_val
            )))
            .respond_with(
                ResponseTemplate::new(200)
                    .set_body_bytes(expected_body_bytes.clone())
                    .insert_header("Content-Type", expected_content_type)
                    .insert_header(
                        "Content-Disposition",
                        format!("attachment; filename=\"{}\"", expected_filename),
                    ),
            )
            .mount(&mock_server)
            .await;

        let params = GetAttachmentFileParams::new(issue_id_or_key, attachment_id);
        let result = issue_api.get_attachment_file(params).await;

        assert!(result.is_ok());
        let downloaded_file = result.unwrap();
        assert_eq!(downloaded_file.filename, expected_filename);
        assert_eq!(downloaded_file.content_type, expected_content_type);
        assert_eq!(downloaded_file.bytes, expected_body_bytes);
    }

    #[tokio::test]
    async fn test_get_attachment_file_not_found() {
        let mock_server = MockServer::start().await;
        let client = setup_client(&mock_server).await;
        let issue_api = IssueApi::new(client);

        let issue_key_str = "TESTPROJ-1";
        let attachment_id_val: u32 = 999;
        let issue_id_or_key: IssueIdOrKey = issue_key_str.parse::<IssueKey>().unwrap().into();
        let attachment_id = AttachmentId::new(attachment_id_val);

        Mock::given(method("GET"))
            .and(path(format!(
                "/api/v2/issues/{}/attachments/{}",
                issue_key_str, attachment_id_val
            )))
            .respond_with(ResponseTemplate::new(404))
            .mount(&mock_server)
            .await;

        let params = GetAttachmentFileParams::new(issue_id_or_key, attachment_id);
        let result = issue_api.get_attachment_file(params).await;
        assert!(result.is_err());
    }

    #[tokio::test]
    async fn test_update_comment_success() {
        let mock_server = MockServer::start().await;
        let client = setup_client(&mock_server).await;
        let issue_api = IssueApi::new(client);

        let issue_id_or_key = "MFP-2";
        let comment_id = CommentId::new(12345);
        let new_content = "Updated comment content";
        let updated_time = Utc.with_ymd_and_hms(2024, 12, 24, 15, 30, 0).unwrap();

        let expected_comment = create_mock_comment_with_updated_time(
            12345,
            new_content,
            100,
            "testuser",
            updated_time,
        );

        Mock::given(method("PATCH"))
            .and(path(format!(
                "/api/v2/issues/{}/comments/{}",
                issue_id_or_key, comment_id
            )))
            .respond_with(ResponseTemplate::new(200).set_body_json(&expected_comment))
            .mount(&mock_server)
            .await;

        let params = UpdateCommentParams {
            issue_id_or_key: IssueIdOrKey::Key(issue_id_or_key.parse::<IssueKey>().unwrap()),
            comment_id,
            content: new_content.to_string(),
        };

        let result = issue_api.update_comment(params).await;

        assert!(result.is_ok());
        let comment = result.unwrap();
        assert_eq!(comment.id, CommentId::new(12345));
        assert_eq!(comment.content.unwrap(), new_content);
        assert_eq!(comment.updated, updated_time);
    }

    #[tokio::test]
    async fn test_update_comment_issue_not_found() {
        let mock_server = MockServer::start().await;
        let client = setup_client(&mock_server).await;
        let issue_api = IssueApi::new(client);

        let issue_id_or_key = "INVALID-999";
        let comment_id = CommentId::new(12345);

        Mock::given(method("PATCH"))
            .and(path(format!(
                "/api/v2/issues/{}/comments/{}",
                issue_id_or_key, comment_id
            )))
            .respond_with(ResponseTemplate::new(404).set_body_json(serde_json::json!({
                "errors": [{"message": "Issue not found"}]
            })))
            .mount(&mock_server)
            .await;

        let params = UpdateCommentParams {
            issue_id_or_key: IssueIdOrKey::Key(issue_id_or_key.parse::<IssueKey>().unwrap()),
            comment_id,
            content: "Updated content".to_string(),
        };

        let result = issue_api.update_comment(params).await;
        assert!(result.is_err());
    }

    #[tokio::test]
    async fn test_update_comment_comment_not_found() {
        let mock_server = MockServer::start().await;
        let client = setup_client(&mock_server).await;
        let issue_api = IssueApi::new(client);

        let issue_id_or_key = "MFP-2";
        let comment_id = CommentId::new(99999);

        Mock::given(method("PATCH"))
            .and(path(format!(
                "/api/v2/issues/{}/comments/{}",
                issue_id_or_key, comment_id
            )))
            .respond_with(ResponseTemplate::new(404).set_body_json(serde_json::json!({
                "errors": [{"message": "Comment not found"}]
            })))
            .mount(&mock_server)
            .await;

        let params = UpdateCommentParams {
            issue_id_or_key: IssueIdOrKey::Key(issue_id_or_key.parse::<IssueKey>().unwrap()),
            comment_id,
            content: "Updated content".to_string(),
        };

        let result = issue_api.update_comment(params).await;
        assert!(result.is_err());
    }

    #[tokio::test]
    async fn test_update_comment_forbidden() {
        let mock_server = MockServer::start().await;
        let client = setup_client(&mock_server).await;
        let issue_api = IssueApi::new(client);

        let issue_id_or_key = "MFP-2";
        let comment_id = CommentId::new(12345);

        Mock::given(method("PATCH"))
            .and(path(format!(
                "/api/v2/issues/{}/comments/{}",
                issue_id_or_key, comment_id
            )))
            .respond_with(ResponseTemplate::new(403).set_body_json(serde_json::json!({
                "errors": [{"message": "You do not have permission to update this comment"}]
            })))
            .mount(&mock_server)
            .await;

        let params = UpdateCommentParams {
            issue_id_or_key: IssueIdOrKey::Key(issue_id_or_key.parse::<IssueKey>().unwrap()),
            comment_id,
            content: "Updated content".to_string(),
        };

        let result = issue_api.update_comment(params).await;
        assert!(result.is_err());
    }

    #[test]
    fn test_update_comment_params_to_form() {
        let params = UpdateCommentParams {
            issue_id_or_key: IssueIdOrKey::Key("MFP-2".parse::<IssueKey>().unwrap()),
            comment_id: CommentId::new(12345),
            content: "New comment content with 日本語".to_string(),
        };

        let form_data: Vec<(String, String)> = (&params).into();

        assert_eq!(form_data.len(), 1);
        assert_eq!(form_data[0].0, "content");
        assert_eq!(form_data[0].1, "New comment content with 日本語");
    }

    #[tokio::test]
    async fn test_delete_comment_success() {
        let mock_server = MockServer::start().await;
        let client = setup_client(&mock_server).await;
        let issue_api = IssueApi::new(client);

        let issue_id_or_key = "MFP-2";
        let comment_id = CommentId::new(12345);

        let expected_comment =
            create_mock_comment(12345, "Deleted comment content", 100, "testuser");

        Mock::given(method("DELETE"))
            .and(path(format!(
                "/api/v2/issues/{}/comments/{}",
                issue_id_or_key, comment_id
            )))
            .respond_with(ResponseTemplate::new(200).set_body_json(&expected_comment))
            .mount(&mock_server)
            .await;

        let params = DeleteCommentParams {
            issue_id_or_key: IssueIdOrKey::Key(issue_id_or_key.parse::<IssueKey>().unwrap()),
            comment_id,
        };

        let result = issue_api.delete_comment(params).await;

        assert!(result.is_ok());
        let comment = result.unwrap();
        assert_eq!(comment.id, CommentId::new(12345));
        assert_eq!(comment.content.unwrap(), "Deleted comment content");
    }

    #[tokio::test]
    async fn test_delete_comment_issue_not_found() {
        let mock_server = MockServer::start().await;
        let client = setup_client(&mock_server).await;
        let issue_api = IssueApi::new(client);

        let issue_id_or_key = "INVALID-999";
        let comment_id = CommentId::new(12345);

        Mock::given(method("DELETE"))
            .and(path(format!(
                "/api/v2/issues/{}/comments/{}",
                issue_id_or_key, comment_id
            )))
            .respond_with(ResponseTemplate::new(404).set_body_json(serde_json::json!({
                "errors": [{"message": "Issue not found"}]
            })))
            .mount(&mock_server)
            .await;

        let params = DeleteCommentParams {
            issue_id_or_key: IssueIdOrKey::Key(issue_id_or_key.parse::<IssueKey>().unwrap()),
            comment_id,
        };

        let result = issue_api.delete_comment(params).await;
        assert!(result.is_err());
    }

    #[tokio::test]
    async fn test_delete_comment_comment_not_found() {
        let mock_server = MockServer::start().await;
        let client = setup_client(&mock_server).await;
        let issue_api = IssueApi::new(client);

        let issue_id_or_key = "MFP-2";
        let comment_id = CommentId::new(99999);

        Mock::given(method("DELETE"))
            .and(path(format!(
                "/api/v2/issues/{}/comments/{}",
                issue_id_or_key, comment_id
            )))
            .respond_with(ResponseTemplate::new(404).set_body_json(serde_json::json!({
                "errors": [{"message": "Comment not found"}]
            })))
            .mount(&mock_server)
            .await;

        let params = DeleteCommentParams {
            issue_id_or_key: IssueIdOrKey::Key(issue_id_or_key.parse::<IssueKey>().unwrap()),
            comment_id,
        };

        let result = issue_api.delete_comment(params).await;
        assert!(result.is_err());
    }

    #[tokio::test]
    async fn test_delete_comment_forbidden() {
        let mock_server = MockServer::start().await;
        let client = setup_client(&mock_server).await;
        let issue_api = IssueApi::new(client);

        let issue_id_or_key = "MFP-2";
        let comment_id = CommentId::new(12345);

        Mock::given(method("DELETE"))
            .and(path(format!(
                "/api/v2/issues/{}/comments/{}",
                issue_id_or_key, comment_id
            )))
            .respond_with(ResponseTemplate::new(403).set_body_json(serde_json::json!({
                "errors": [{"message": "You do not have permission to delete this comment"}]
            })))
            .mount(&mock_server)
            .await;

        let params = DeleteCommentParams {
            issue_id_or_key: IssueIdOrKey::Key(issue_id_or_key.parse::<IssueKey>().unwrap()),
            comment_id,
        };

        let result = issue_api.delete_comment(params).await;
        assert!(result.is_err());
    }

    #[tokio::test]
    async fn test_delete_comment_minimal_params() {
        let mock_server = MockServer::start().await;
        let client = setup_client(&mock_server).await;
        let issue_api = IssueApi::new(client);

        let issue_key = "ABC-123";
        let comment_id = CommentId::new(1);

        let expected_comment = create_mock_comment(1, "Minimal delete test", 200, "minuser");

        Mock::given(method("DELETE"))
            .and(path(format!(
                "/api/v2/issues/{}/comments/{}",
                issue_key, comment_id
            )))
            .respond_with(ResponseTemplate::new(200).set_body_json(&expected_comment))
            .mount(&mock_server)
            .await;

        let params = DeleteCommentParams {
            issue_id_or_key: IssueIdOrKey::Key(issue_key.parse::<IssueKey>().unwrap()),
            comment_id,
        };

        let result = issue_api.delete_comment(params).await;
        assert!(result.is_ok());
        let comment = result.unwrap();
        assert_eq!(comment.id, CommentId::new(1));
    }

    #[tokio::test]
<<<<<<< HEAD
    async fn test_delete_attachment_success() {
=======
    async fn test_unlink_shared_file_success() {
>>>>>>> 16a21c36
        let mock_server = MockServer::start().await;
        let client = setup_client(&mock_server).await;
        let issue_api = IssueApi::new(client);

<<<<<<< HEAD
        let issue_id_or_key = "MFP-2";
        let attachment_id = AttachmentId::new(12345);

        let expected_attachment =
            create_mock_attachment(12345, "deleted_file.pdf", 1024, 100, "testuser");

        Mock::given(method("DELETE"))
            .and(path(format!(
                "/api/v2/issues/{}/attachments/{}",
                issue_id_or_key, attachment_id
            )))
            .respond_with(ResponseTemplate::new(200).set_body_json(&expected_attachment))
            .mount(&mock_server)
            .await;

        let params = DeleteAttachmentParams {
            issue_id_or_key: IssueIdOrKey::Key(issue_id_or_key.parse::<IssueKey>().unwrap()),
            attachment_id,
        };

        let result = issue_api.delete_attachment(params).await;

        assert!(result.is_ok());
        let attachment = result.unwrap();
        assert_eq!(attachment.id, AttachmentId::new(12345));
        assert_eq!(attachment.name, "deleted_file.pdf");
        assert_eq!(attachment.size, 1024);
    }

    #[tokio::test]
    async fn test_delete_attachment_issue_not_found() {
=======
        let issue_key = "TESTPROJ-1";
        let shared_file_id = SharedFileId::new(456);

        let expected_shared_file = create_mock_shared_file(
            456,
            "/shared/docs",
            "removed_document.pdf",
            Some(2048),
            101,
            "alice",
            "2023-01-01T00:00:00Z",
        );

        Mock::given(method("DELETE"))
            .and(path(format!(
                "/api/v2/issues/{}/sharedFiles/{}",
                issue_key, shared_file_id
            )))
            .respond_with(ResponseTemplate::new(200).set_body_json(&expected_shared_file))
            .mount(&mock_server)
            .await;

        let params = UnlinkSharedFileParams {
            issue_id_or_key: IssueIdOrKey::Key(issue_key.parse::<IssueKey>().unwrap()),
            shared_file_id,
        };

        let result = issue_api.unlink_shared_file(params).await;

        assert!(result.is_ok());
        let shared_file = result.unwrap();
        assert_eq!(shared_file.id, SharedFileId::new(456));
        assert_eq!(shared_file.name, "removed_document.pdf");
        assert_eq!(shared_file.dir, "/shared/docs");
    }

    #[tokio::test]
    async fn test_unlink_shared_file_issue_not_found() {
>>>>>>> 16a21c36
        let mock_server = MockServer::start().await;
        let client = setup_client(&mock_server).await;
        let issue_api = IssueApi::new(client);

<<<<<<< HEAD
        let issue_id_or_key = "INVALID-999";
        let attachment_id = AttachmentId::new(12345);

        Mock::given(method("DELETE"))
            .and(path(format!(
                "/api/v2/issues/{}/attachments/{}",
                issue_id_or_key, attachment_id
=======
        let issue_key = "INVALID-999";
        let shared_file_id = SharedFileId::new(456);

        Mock::given(method("DELETE"))
            .and(path(format!(
                "/api/v2/issues/{}/sharedFiles/{}",
                issue_key, shared_file_id
>>>>>>> 16a21c36
            )))
            .respond_with(ResponseTemplate::new(404).set_body_json(serde_json::json!({
                "errors": [{"message": "Issue not found"}]
            })))
            .mount(&mock_server)
            .await;

<<<<<<< HEAD
        let params = DeleteAttachmentParams {
            issue_id_or_key: IssueIdOrKey::Key(issue_id_or_key.parse::<IssueKey>().unwrap()),
            attachment_id,
        };

        let result = issue_api.delete_attachment(params).await;
=======
        let params = UnlinkSharedFileParams {
            issue_id_or_key: IssueIdOrKey::Key(issue_key.parse::<IssueKey>().unwrap()),
            shared_file_id,
        };

        let result = issue_api.unlink_shared_file(params).await;
>>>>>>> 16a21c36
        assert!(result.is_err());
    }

    #[tokio::test]
<<<<<<< HEAD
    async fn test_delete_attachment_attachment_not_found() {
=======
    async fn test_unlink_shared_file_file_not_found() {
>>>>>>> 16a21c36
        let mock_server = MockServer::start().await;
        let client = setup_client(&mock_server).await;
        let issue_api = IssueApi::new(client);

<<<<<<< HEAD
        let issue_id_or_key = "MFP-2";
        let attachment_id = AttachmentId::new(99999);

        Mock::given(method("DELETE"))
            .and(path(format!(
                "/api/v2/issues/{}/attachments/{}",
                issue_id_or_key, attachment_id
            )))
            .respond_with(ResponseTemplate::new(404).set_body_json(serde_json::json!({
                "errors": [{"message": "Attachment not found"}]
=======
        let issue_key = "TESTPROJ-1";
        let shared_file_id = SharedFileId::new(99999);

        Mock::given(method("DELETE"))
            .and(path(format!(
                "/api/v2/issues/{}/sharedFiles/{}",
                issue_key, shared_file_id
            )))
            .respond_with(ResponseTemplate::new(404).set_body_json(serde_json::json!({
                "errors": [{"message": "Shared file not found"}]
>>>>>>> 16a21c36
            })))
            .mount(&mock_server)
            .await;

<<<<<<< HEAD
        let params = DeleteAttachmentParams {
            issue_id_or_key: IssueIdOrKey::Key(issue_id_or_key.parse::<IssueKey>().unwrap()),
            attachment_id,
        };

        let result = issue_api.delete_attachment(params).await;
=======
        let params = UnlinkSharedFileParams {
            issue_id_or_key: IssueIdOrKey::Key(issue_key.parse::<IssueKey>().unwrap()),
            shared_file_id,
        };

        let result = issue_api.unlink_shared_file(params).await;
>>>>>>> 16a21c36
        assert!(result.is_err());
    }

    #[tokio::test]
<<<<<<< HEAD
    async fn test_delete_attachment_forbidden() {
=======
    async fn test_unlink_shared_file_forbidden() {
>>>>>>> 16a21c36
        let mock_server = MockServer::start().await;
        let client = setup_client(&mock_server).await;
        let issue_api = IssueApi::new(client);

<<<<<<< HEAD
        let issue_id_or_key = "MFP-2";
        let attachment_id = AttachmentId::new(12345);

        Mock::given(method("DELETE"))
            .and(path(format!(
                "/api/v2/issues/{}/attachments/{}",
                issue_id_or_key, attachment_id
            )))
            .respond_with(ResponseTemplate::new(403).set_body_json(serde_json::json!({
                "errors": [{"message": "You do not have permission to delete this attachment"}]
=======
        let issue_key = "TESTPROJ-1";
        let shared_file_id = SharedFileId::new(456);

        Mock::given(method("DELETE"))
            .and(path(format!(
                "/api/v2/issues/{}/sharedFiles/{}",
                issue_key, shared_file_id
            )))
            .respond_with(ResponseTemplate::new(403).set_body_json(serde_json::json!({
                "errors": [{"message": "You do not have permission to unlink this shared file"}]
>>>>>>> 16a21c36
            })))
            .mount(&mock_server)
            .await;

<<<<<<< HEAD
        let params = DeleteAttachmentParams {
            issue_id_or_key: IssueIdOrKey::Key(issue_id_or_key.parse::<IssueKey>().unwrap()),
            attachment_id,
        };

        let result = issue_api.delete_attachment(params).await;
=======
        let params = UnlinkSharedFileParams {
            issue_id_or_key: IssueIdOrKey::Key(issue_key.parse::<IssueKey>().unwrap()),
            shared_file_id,
        };

        let result = issue_api.unlink_shared_file(params).await;
>>>>>>> 16a21c36
        assert!(result.is_err());
    }
}<|MERGE_RESOLUTION|>--- conflicted
+++ resolved
@@ -6,13 +6,9 @@
     use backlog_issue::api::IssueApi;
     use backlog_issue::models::{Attachment, Comment, FileContent, SharedFile};
     use backlog_issue::{
-<<<<<<< HEAD
         AddCommentParamsBuilder, DeleteAttachmentParams, DeleteCommentParams,
-        GetAttachmentFileParams, LinkSharedFilesToIssueParamsBuilder, UpdateCommentParams,
-=======
-        AddCommentParamsBuilder, DeleteCommentParams, GetAttachmentFileParams,
-        LinkSharedFilesToIssueParamsBuilder, UnlinkSharedFileParams, UpdateCommentParams,
->>>>>>> 16a21c36
+        GetAttachmentFileParams, LinkSharedFilesToIssueParamsBuilder, UnlinkSharedFileParams,
+        UpdateCommentParams,
     };
     use chrono::{TimeZone, Utc};
     use client::test_utils::setup_client;
@@ -107,7 +103,7 @@
             name: name.to_string(),
             size,
             created_user: create_mock_user(user_id, user_name),
-            created: Utc.with_ymd_and_hms(2024, 1, 1, 12, 0, 0).unwrap(),
+            created: Utc.with_ymd_and_hms(2023, 10, 1, 12, 0, 0).unwrap(),
         }
     }
 
@@ -655,48 +651,11 @@
     }
 
     #[tokio::test]
-<<<<<<< HEAD
-    async fn test_delete_attachment_success() {
-=======
     async fn test_unlink_shared_file_success() {
->>>>>>> 16a21c36
-        let mock_server = MockServer::start().await;
-        let client = setup_client(&mock_server).await;
-        let issue_api = IssueApi::new(client);
-
-<<<<<<< HEAD
-        let issue_id_or_key = "MFP-2";
-        let attachment_id = AttachmentId::new(12345);
-
-        let expected_attachment =
-            create_mock_attachment(12345, "deleted_file.pdf", 1024, 100, "testuser");
-
-        Mock::given(method("DELETE"))
-            .and(path(format!(
-                "/api/v2/issues/{}/attachments/{}",
-                issue_id_or_key, attachment_id
-            )))
-            .respond_with(ResponseTemplate::new(200).set_body_json(&expected_attachment))
-            .mount(&mock_server)
-            .await;
-
-        let params = DeleteAttachmentParams {
-            issue_id_or_key: IssueIdOrKey::Key(issue_id_or_key.parse::<IssueKey>().unwrap()),
-            attachment_id,
-        };
-
-        let result = issue_api.delete_attachment(params).await;
-
-        assert!(result.is_ok());
-        let attachment = result.unwrap();
-        assert_eq!(attachment.id, AttachmentId::new(12345));
-        assert_eq!(attachment.name, "deleted_file.pdf");
-        assert_eq!(attachment.size, 1024);
-    }
-
-    #[tokio::test]
-    async fn test_delete_attachment_issue_not_found() {
-=======
+        let mock_server = MockServer::start().await;
+        let client = setup_client(&mock_server).await;
+        let issue_api = IssueApi::new(client);
+
         let issue_key = "TESTPROJ-1";
         let shared_file_id = SharedFileId::new(456);
 
@@ -735,20 +694,10 @@
 
     #[tokio::test]
     async fn test_unlink_shared_file_issue_not_found() {
->>>>>>> 16a21c36
-        let mock_server = MockServer::start().await;
-        let client = setup_client(&mock_server).await;
-        let issue_api = IssueApi::new(client);
-
-<<<<<<< HEAD
-        let issue_id_or_key = "INVALID-999";
-        let attachment_id = AttachmentId::new(12345);
-
-        Mock::given(method("DELETE"))
-            .and(path(format!(
-                "/api/v2/issues/{}/attachments/{}",
-                issue_id_or_key, attachment_id
-=======
+        let mock_server = MockServer::start().await;
+        let client = setup_client(&mock_server).await;
+        let issue_api = IssueApi::new(client);
+
         let issue_key = "INVALID-999";
         let shared_file_id = SharedFileId::new(456);
 
@@ -756,7 +705,6 @@
             .and(path(format!(
                 "/api/v2/issues/{}/sharedFiles/{}",
                 issue_key, shared_file_id
->>>>>>> 16a21c36
             )))
             .respond_with(ResponseTemplate::new(404).set_body_json(serde_json::json!({
                 "errors": [{"message": "Issue not found"}]
@@ -764,131 +712,104 @@
             .mount(&mock_server)
             .await;
 
-<<<<<<< HEAD
+        let params = UnlinkSharedFileParams {
+            issue_id_or_key: IssueIdOrKey::Key(issue_key.parse::<IssueKey>().unwrap()),
+            shared_file_id,
+        };
+
+        let result = issue_api.unlink_shared_file(params).await;
+        assert!(result.is_err());
+    }
+
+    #[tokio::test]
+    async fn test_unlink_shared_file_file_not_found() {
+        let mock_server = MockServer::start().await;
+        let client = setup_client(&mock_server).await;
+        let issue_api = IssueApi::new(client);
+
+        let issue_key = "TESTPROJ-1";
+        let shared_file_id = SharedFileId::new(99999);
+
+        Mock::given(method("DELETE"))
+            .and(path(format!(
+                "/api/v2/issues/{}/sharedFiles/{}",
+                issue_key, shared_file_id
+            )))
+            .respond_with(ResponseTemplate::new(404).set_body_json(serde_json::json!({
+                "errors": [{"message": "Shared file not found"}]
+            })))
+            .mount(&mock_server)
+            .await;
+
+        let params = UnlinkSharedFileParams {
+            issue_id_or_key: IssueIdOrKey::Key(issue_key.parse::<IssueKey>().unwrap()),
+            shared_file_id,
+        };
+
+        let result = issue_api.unlink_shared_file(params).await;
+        assert!(result.is_err());
+    }
+
+    #[tokio::test]
+    async fn test_unlink_shared_file_forbidden() {
+        let mock_server = MockServer::start().await;
+        let client = setup_client(&mock_server).await;
+        let issue_api = IssueApi::new(client);
+
+        let issue_key = "TESTPROJ-1";
+        let shared_file_id = SharedFileId::new(456);
+
+        Mock::given(method("DELETE"))
+            .and(path(format!(
+                "/api/v2/issues/{}/sharedFiles/{}",
+                issue_key, shared_file_id
+            )))
+            .respond_with(ResponseTemplate::new(403).set_body_json(serde_json::json!({
+                "errors": [{"message": "You do not have permission to unlink this shared file"}]
+            })))
+            .mount(&mock_server)
+            .await;
+
+        let params = UnlinkSharedFileParams {
+            issue_id_or_key: IssueIdOrKey::Key(issue_key.parse::<IssueKey>().unwrap()),
+            shared_file_id,
+        };
+
+        let result = issue_api.unlink_shared_file(params).await;
+        assert!(result.is_err());
+    }
+
+    #[tokio::test]
+    async fn test_delete_attachment_success() {
+        let mock_server = MockServer::start().await;
+        let client = setup_client(&mock_server).await;
+        let issue_api = IssueApi::new(client);
+
+        let issue_id_or_key = "MFP-2";
+        let attachment_id = AttachmentId::new(12345);
+
+        let expected_attachment =
+            create_mock_attachment(12345, "deleted_file.pdf", 1024, 100, "testuser");
+
+        Mock::given(method("DELETE"))
+            .and(path(format!(
+                "/api/v2/issues/{}/attachments/{}",
+                issue_id_or_key, attachment_id
+            )))
+            .respond_with(ResponseTemplate::new(200).set_body_json(&expected_attachment))
+            .mount(&mock_server)
+            .await;
+
         let params = DeleteAttachmentParams {
             issue_id_or_key: IssueIdOrKey::Key(issue_id_or_key.parse::<IssueKey>().unwrap()),
             attachment_id,
         };
 
         let result = issue_api.delete_attachment(params).await;
-=======
-        let params = UnlinkSharedFileParams {
-            issue_id_or_key: IssueIdOrKey::Key(issue_key.parse::<IssueKey>().unwrap()),
-            shared_file_id,
-        };
-
-        let result = issue_api.unlink_shared_file(params).await;
->>>>>>> 16a21c36
-        assert!(result.is_err());
-    }
-
-    #[tokio::test]
-<<<<<<< HEAD
-    async fn test_delete_attachment_attachment_not_found() {
-=======
-    async fn test_unlink_shared_file_file_not_found() {
->>>>>>> 16a21c36
-        let mock_server = MockServer::start().await;
-        let client = setup_client(&mock_server).await;
-        let issue_api = IssueApi::new(client);
-
-<<<<<<< HEAD
-        let issue_id_or_key = "MFP-2";
-        let attachment_id = AttachmentId::new(99999);
-
-        Mock::given(method("DELETE"))
-            .and(path(format!(
-                "/api/v2/issues/{}/attachments/{}",
-                issue_id_or_key, attachment_id
-            )))
-            .respond_with(ResponseTemplate::new(404).set_body_json(serde_json::json!({
-                "errors": [{"message": "Attachment not found"}]
-=======
-        let issue_key = "TESTPROJ-1";
-        let shared_file_id = SharedFileId::new(99999);
-
-        Mock::given(method("DELETE"))
-            .and(path(format!(
-                "/api/v2/issues/{}/sharedFiles/{}",
-                issue_key, shared_file_id
-            )))
-            .respond_with(ResponseTemplate::new(404).set_body_json(serde_json::json!({
-                "errors": [{"message": "Shared file not found"}]
->>>>>>> 16a21c36
-            })))
-            .mount(&mock_server)
-            .await;
-
-<<<<<<< HEAD
-        let params = DeleteAttachmentParams {
-            issue_id_or_key: IssueIdOrKey::Key(issue_id_or_key.parse::<IssueKey>().unwrap()),
-            attachment_id,
-        };
-
-        let result = issue_api.delete_attachment(params).await;
-=======
-        let params = UnlinkSharedFileParams {
-            issue_id_or_key: IssueIdOrKey::Key(issue_key.parse::<IssueKey>().unwrap()),
-            shared_file_id,
-        };
-
-        let result = issue_api.unlink_shared_file(params).await;
->>>>>>> 16a21c36
-        assert!(result.is_err());
-    }
-
-    #[tokio::test]
-<<<<<<< HEAD
-    async fn test_delete_attachment_forbidden() {
-=======
-    async fn test_unlink_shared_file_forbidden() {
->>>>>>> 16a21c36
-        let mock_server = MockServer::start().await;
-        let client = setup_client(&mock_server).await;
-        let issue_api = IssueApi::new(client);
-
-<<<<<<< HEAD
-        let issue_id_or_key = "MFP-2";
-        let attachment_id = AttachmentId::new(12345);
-
-        Mock::given(method("DELETE"))
-            .and(path(format!(
-                "/api/v2/issues/{}/attachments/{}",
-                issue_id_or_key, attachment_id
-            )))
-            .respond_with(ResponseTemplate::new(403).set_body_json(serde_json::json!({
-                "errors": [{"message": "You do not have permission to delete this attachment"}]
-=======
-        let issue_key = "TESTPROJ-1";
-        let shared_file_id = SharedFileId::new(456);
-
-        Mock::given(method("DELETE"))
-            .and(path(format!(
-                "/api/v2/issues/{}/sharedFiles/{}",
-                issue_key, shared_file_id
-            )))
-            .respond_with(ResponseTemplate::new(403).set_body_json(serde_json::json!({
-                "errors": [{"message": "You do not have permission to unlink this shared file"}]
->>>>>>> 16a21c36
-            })))
-            .mount(&mock_server)
-            .await;
-
-<<<<<<< HEAD
-        let params = DeleteAttachmentParams {
-            issue_id_or_key: IssueIdOrKey::Key(issue_id_or_key.parse::<IssueKey>().unwrap()),
-            attachment_id,
-        };
-
-        let result = issue_api.delete_attachment(params).await;
-=======
-        let params = UnlinkSharedFileParams {
-            issue_id_or_key: IssueIdOrKey::Key(issue_key.parse::<IssueKey>().unwrap()),
-            shared_file_id,
-        };
-
-        let result = issue_api.unlink_shared_file(params).await;
->>>>>>> 16a21c36
-        assert!(result.is_err());
+        assert!(result.is_ok());
+        let attachment = result.unwrap();
+        assert_eq!(attachment.id, AttachmentId::new(12345));
+        assert_eq!(attachment.name, "deleted_file.pdf");
+        assert_eq!(attachment.size, 1024);
     }
 }
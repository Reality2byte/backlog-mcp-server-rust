--- conflicted
+++ resolved
@@ -14,12 +14,8 @@
 backlog-core = { path = "../backlog-core" }
 backlog-api-core = { path = "../backlog-api-core" }
 backlog-domain-models = { path = "../backlog-domain-models" }
-<<<<<<< HEAD
 backlog-api-macros = { path = "../backlog-api-macros" }
-=======
 backlog-issue = { path = "../backlog-issue" }
-backlog-api-macros = { path = "../backlog-api-macros", optional = true }
->>>>>>> a8d8323d
 chrono = { workspace = true }
 serde = { workspace = true }
 serde_json = { workspace = true }
